# Copyright Elasticsearch B.V. and/or licensed to Elasticsearch B.V. under one
# or more contributor license agreements. Licensed under the Elastic License;
# you may not use this file except in compliance with the Elastic License.

#################################
##  --      Variables      --  ##
#################################


ROOT_DIR = $(shell dirname $(CURDIR))

# make sure sub-commands don't use eg. fish shell
export SHELL := /bin/bash

KUBECTL_CLUSTER := $(shell kubectl config current-context 2> /dev/null)
GKE_CLUSTER_VERSION ?= 1.12

REPOSITORY 	?= eck
NAME       	?= eck-operator
VERSION    	?= $(shell cat VERSION)
SNAPSHOT   	?= true

LATEST_RELEASED_IMG ?= "docker.elastic.co/eck/$(NAME):0.8.0"

## -- Docker image

# on GKE, use GCR and GCLOUD_PROJECT
ifneq ($(findstring gke_,$(KUBECTL_CLUSTER)),)
	REGISTRY ?= eu.gcr.io
	REPOSITORY = ${GCLOUD_PROJECT}
else ifneq ($(findstring azmk8s.io:443,$(shell kubectl config view --minify -o=jsonpath={.clusters[*].cluster.server} 2> /dev/null)),)
	REGISTRY ?= cloudonk8s.azurecr.io
	REPOSITORY ?= operators
else ifeq ($(REGISTRY),)
	# default to local registry
	REGISTRY ?= localhost:5000
endif

# suffix image name with current user name
IMG_SUFFIX ?= -$(subst _,,$(USER))
IMG ?= $(REGISTRY)/$(REPOSITORY)/$(NAME)$(IMG_SUFFIX)
TAG ?= $(shell git rev-parse --short --verify HEAD)

ifeq ($(OPERATOR_IMAGE),)
	# we never want this empty
<<<<<<< HEAD
=======
	OPERATOR_IMAGE := $(IMG):$(VERSION)-$(TAG)
>>>>>>> 5adde3d2
endif
OPERATOR_IMAGE ?= $(IMG):$(VERSION)-$(TAG)


GO_LDFLAGS := -X github.com/elastic/cloud-on-k8s/operators/pkg/about.version=$(VERSION) \
	-X github.com/elastic/cloud-on-k8s/operators/pkg/about.buildHash=$(TAG) \
	-X github.com/elastic/cloud-on-k8s/operators/pkg/about.buildDate=$(shell date -u +'%Y-%m-%dT%H:%M:%SZ') \
	-X github.com/elastic/cloud-on-k8s/operators/pkg/about.buildSnapshot=$(SNAPSHOT)

# Setting for CI, if set to true will prevent building and using local Docker image
SKIP_DOCKER_COMMAND ?= false

## -- Namespaces

# namespace in which the global operator is deployed (see config/global-operator)
GLOBAL_OPERATOR_NAMESPACE ?= elastic-system
# namespace in which the namespace operator is deployed (see config/namespace-operator)
NAMESPACE_OPERATOR_NAMESPACE ?= elastic-namespace-operators
# namespace in which the namespace operator should watch resources
MANAGED_NAMESPACE ?= default

## -- Security

# should environments be configured with PSP ?
# TODO: only relevant on GKE for e2e tests for the moment
PSP ?= 0

#####################################
##  --       Development       --  ##
#####################################

all: dep-vendor-only unit integration e2e-compile check-fmt elastic-operator check-license-header

## -- build

dep:
	dep ensure -v

dep-vendor-only:
	# don't attempt to upgrade Gopkg.lock
	dep ensure --vendor-only -v

# Generate API types code and manifests from annotations e.g. CRD, RBAC etc.
generate:
	go generate -tags='$(GO_TAGS)' ./pkg/... ./cmd/...
	go run vendor/sigs.k8s.io/controller-tools/cmd/controller-gen/main.go all
	$(MAKE) --no-print-directory generate-all-in-one

elastic-operator: generate
	go build -ldflags "$(GO_LDFLAGS)" -tags='$(GO_TAGS)' -o bin/elastic-operator github.com/elastic/cloud-on-k8s/operators/cmd

fmt:
	goimports -w pkg cmd

clean:
	rm -f pkg/controller/common/license/zz_generated.pubkey.go

## -- tests

unit: clean
	go test ./pkg/... ./cmd/... -coverprofile cover.out

integration: GO_TAGS += integration
integration: clean generate
	go test -tags='$(GO_TAGS)' ./pkg/... ./cmd/... -coverprofile cover.out

check-fmt:
ifneq ($(shell goimports -l pkg cmd),)
	$(error Invalid go formatting. Please run `make fmt`)
endif
	go vet ./pkg/... ./cmd/...

lint:
	golangci-lint run


#############################
##  --       Run       --  ##
#############################

install-crds: generate
	kubectl apply -f config/crds

# Run locally against the configured Kubernetes cluster, with port-forwarding enabled so that
# the operator can reach services running in the cluster through k8s port-forward feature
run: install-crds go-run

go-run:
    # Run the operator locally with role All, with debug logs, operator image set to latest and operator namespace for a global operator
	AUTO_PORT_FORWARD=true \
		go run \
			-ldflags "$(GO_LDFLAGS)" \
			-tags "$(GO_TAGS)" \
			./cmd/main.go manager \
				--development --operator-roles=global,namespace \
				--enable-debug-logs=true \
				--ca-cert-validity=10h --ca-cert-rotate-before=1h \
				--operator-namespace=default --namespace= \
				--auto-install-webhooks=false

build-operator-image:
ifeq ($(SKIP_DOCKER_COMMAND), false)
	$(MAKE) docker-build docker-push
endif

# if the current k8s cluster is on GKE, GCLOUD_PROJECT must be set
check-gke:
ifneq ($(findstring gke_,$(KUBECTL_CLUSTER)),)
ifndef GCLOUD_PROJECT
	$(error GCLOUD_PROJECT not set while GKE detected)
endif
endif

# Deploy both the global and namespace operators against the current k8s cluster
deploy: check-gke install-crds build-operator-image apply-operators

apply-operators:
	OPERATOR_IMAGE=$(OPERATOR_IMAGE) \
	NAMESPACE=$(GLOBAL_OPERATOR_NAMESPACE) \
		$(MAKE) --no-print-directory -sC config/operator generate-global | kubectl apply -f -
	OPERATOR_IMAGE=$(OPERATOR_IMAGE) \
	NAMESPACE=$(NAMESPACE_OPERATOR_NAMESPACE) \
	MANAGED_NAMESPACE=$(MANAGED_NAMESPACE) \
		$(MAKE) --no-print-directory -sC config/operator generate-namespace | kubectl apply -f -

apply-psp:
	kubectl apply -f config/dev/elastic-psp.yaml

generate-crds:
	for yaml in $$(ls config/crds/*); do \
		cat $$yaml && echo -e "\n---\n" ; \
	done

generate-all-in-one:
	$(MAKE) --no-print-directory -s generate-crds > config/all-in-one.yaml
	OPERATOR_IMAGE=$(LATEST_RELEASED_IMG) \
	NAMESPACE=$(GLOBAL_OPERATOR_NAMESPACE) \
		$(MAKE) --no-print-directory -sC config/operator generate-all-in-one >> config/all-in-one.yaml

# Deploy an all in one operator against the current k8s cluster
deploy-all-in-one: GO_TAGS ?= release
deploy-all-in-one: docker-build docker-push
	kubectl apply -f config/all-in-one.yaml

logs-namespace-operator:
	@ kubectl --namespace=$(NAMESPACE_OPERATOR_NAMESPACE) logs -f statefulset.apps/elastic-namespace-operator

logs-global-operator:
	@ kubectl --namespace=$(GLOBAL_OPERATOR_NAMESPACE) logs -f statefulset.apps/elastic-global-operator

samples:
	@ echo "-> Pushing samples to Kubernetes cluster..."
	@ kubectl apply -f config/samples/kibana/kibana_es.yaml

# Display elasticsearch credentials of the first stack
show-credentials:
	@ echo "elastic:$$(kubectl get secret elasticsearch-sample-es-elastic-user -o json | jq -r '.data.elastic' | base64 -D)"


##########################################
##  --    K8s clusters bootstrap    --  ##
##########################################

cluster-bootstrap: dep-vendor-only install-crds

clean-k8s-cluster:
	kubectl delete --ignore-not-found=true  ValidatingWebhookConfiguration validating-webhook-configuration
	for ns in $(NAMESPACE_OPERATOR_NAMESPACE) $(GLOBAL_OPERATOR_NAMESPACE) $(MANAGED_NAMESPACE); do \
		echo "Deleting resources in $$ns"; \
		kubectl delete statefulsets -n $$ns --all; \
		kubectl delete deployments -n $$ns --all; \
		kubectl delete svc -n $$ns --all; \
		kubectl delete rc -n $$ns --all; \
		kubectl delete po -n $$ns --all; \
	done

## -- minikube

set-context-minikube:
	kubectl config use-context "minikube"
	$(eval KUBECTL_CLUSTER="minikube")

bootstrap-minikube:
	hack/minikube-cluster.sh
	$(MAKE) set-context-minikube cluster-bootstrap

## -- gke

require-gcloud-project:
ifndef GCLOUD_PROJECT
	$(error GCLOUD_PROJECT not set)
endif

credentials: require-gcloud-project
	GKE_CLUSTER_VERSION=$(GKE_CLUSTER_VERSION) ./hack/gke-cluster.sh credentials

set-context-gke: credentials
	kubectl config use-context $(shell GKE_CLUSTER_VERSION=$(GKE_CLUSTER_VERSION) hack/gke-cluster.sh name)
	$(eval KUBECTL_CLUSTER=$(shell GKE_CLUSTER_VERSION=$(GKE_CLUSTER_VERSION) hack/gke-cluster.sh name))

bootstrap-gke: require-gcloud-project
	PSP=$(PSP) GKE_CLUSTER_VERSION=$(GKE_CLUSTER_VERSION) ./hack/gke-cluster.sh create
	$(MAKE) set-context-gke cluster-bootstrap
ifeq ($(PSP), 1)
	$(MAKE) apply-psp
endif

delete-gke: require-gcloud-project
	GKE_CLUSTER_VERSION=$(GKE_CLUSTER_VERSION) ./hack/gke-cluster.sh delete

#################################
##  --    Docker images    --  ##
#################################

docker-build:
	docker build . \
		--build-arg GO_LDFLAGS='$(GO_LDFLAGS)' \
		--build-arg GO_TAGS='$(GO_TAGS)' \
		-t $(OPERATOR_IMAGE)

docker-push:
ifeq ($(USE_ELASTIC_DOCKER_REGISTRY), true)
	@ docker login -u $(ELASTIC_DOCKER_LOGIN) -p $(ELASTIC_DOCKER_PASSWORD) push.docker.elastic.co
endif
ifeq ($(KUBECTL_CLUSTER), minikube)
	# use the minikube registry
	@ hack/registry.sh port-forward start
	docker push $(OPERATOR_IMAGE)
	@ hack/registry.sh port-forward stop
else
	docker push $(OPERATOR_IMAGE)
endif

purge-gcr-images:
	@ for i in $(gcloud container images list-tags $(IMG) | tail +3 | awk '{print $$2}'); \
		do gcloud container images untag $(IMG):$$i; \
	done


###################################
##  --   End to end tests    --  ##
###################################

# can be overriden to eg. TESTS_MATCH=TestMutationMoreNodes to match a single test
TESTS_MATCH ?= "^Test"
E2E_IMG ?= $(IMG)-e2e-tests:$(TAG)
ifeq ($(STACK_VERSION),)
	STACK_VERSION = 7.3.0
endif

# Run e2e tests as a k8s batch job
e2e: build-operator-image e2e-docker-build e2e-docker-push e2e-run

e2e-docker-build:
	docker build -t $(E2E_IMG) -f test/e2e/Dockerfile .

e2e-docker-push:
	docker push $(E2E_IMG)

e2e-run:
	@go run test/e2e/cmd/main.go run \
		--operator-image=$(OPERATOR_IMAGE) \
		--e2e-image=$(E2E_IMG) \
		--test-regex=$(TESTS_MATCH) \
		--elastic-stack-version=$(STACK_VERSION)

# Verify e2e tests compile with no errors, don't run them
e2e-compile:
	go test ./test/e2e/... -run=dryrun > /dev/null

# Run e2e tests locally (not as a k8s job), with a custom http dialer
# that can reach ES services running in the k8s cluster through port-forwarding.
LOCAL_E2E_CTX:=/tmp/e2e-local.json

e2e-local:
	@go run test/e2e/cmd/main.go run \
		--test-run-name=e2e \
		--test-context-out=$(LOCAL_E2E_CTX) \
		--elastic-stack-version=$(STACK_VERSION) \
		--auto-port-forwarding \
		--local
	@test/e2e/run.sh -run "$(TESTS_MATCH)" -args -testContextPath $(LOCAL_E2E_CTX)

##########################################
##  --    Continuous integration    --  ##
##########################################

ci: dep-vendor-only check-fmt lint generate check-local-changes unit integration e2e-compile docker-build

# Run e2e tests in a dedicated cluster.
ci-e2e: run-deployer
	$(MAKE) IMG_SUFFIX=-ci install-crds apply-psp e2e

run-deployer: dep-vendor-only
	@ go build -o hack/deployer/deployer ./hack/deployer/...
	./hack/deployer/deployer --plans-file hack/deployer/config/plans.yml --run-config-file run-config.yml

ci-release: export GO_TAGS = release
ci-release: export LICENSE_PUBKEY = $(ROOT_DIR)/build/ci/license.key
ci-release:
	@ $(MAKE) dep-vendor-only generate docker-build docker-push
	@ echo $(OPERATOR_IMAGE) was pushed!

##########################
##  --   Helpers    --  ##
##########################

check-requisites:
	@ hack/check-requisites.sh

check-license-header:
	../build/check-license-header.sh

# Check if some changes exist in the workspace (eg. `make generate` added some changes)
check-local-changes:
	@ [[ "$$(git status --porcelain)" == "" ]] \
		|| ( echo -e "\nError: dirty local changes"; git status --porcelain; exit 1 )

# Kind specific
kind-e2e: docker-build e2e-docker-build
	./hack/kind/kind.sh \
		--skip-cleanup \
		--load-images $(OPERATOR_IMAGE),$(E2E_IMG) \
		--load-stack-images $(STACK_VERSION) \
		make e2e-run

kind-e2e-local: docker-build
	./hack/kind/kind.sh \
		--skip-cleanup \
		--load-images $(OPERATOR_IMAGE) \
		--load-stack-images $(STACK_VERSION) \
		kubectl create ns e2e-mercury && make apply-operators MANAGED_NAMESPACE=e2e-mercury && make e2e-local<|MERGE_RESOLUTION|>--- conflicted
+++ resolved
@@ -43,10 +43,6 @@
 
 ifeq ($(OPERATOR_IMAGE),)
 	# we never want this empty
-<<<<<<< HEAD
-=======
-	OPERATOR_IMAGE := $(IMG):$(VERSION)-$(TAG)
->>>>>>> 5adde3d2
 endif
 OPERATOR_IMAGE ?= $(IMG):$(VERSION)-$(TAG)
 
