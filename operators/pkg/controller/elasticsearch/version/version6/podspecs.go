// Copyright Elasticsearch B.V. and/or licensed to Elasticsearch B.V. under one
// or more contributor license agreements. Licensed under the Elastic License;
// you may not use this file except in compliance with the Elastic License.

package version6

import (
	"fmt"
	"path"

	"github.com/elastic/cloud-on-k8s/operators/pkg/apis/elasticsearch/v1alpha1"
	"github.com/elastic/cloud-on-k8s/operators/pkg/controller/common/certificates"
	"github.com/elastic/cloud-on-k8s/operators/pkg/controller/elasticsearch/initcontainer"
	"github.com/elastic/cloud-on-k8s/operators/pkg/controller/elasticsearch/keystore"
	"github.com/elastic/cloud-on-k8s/operators/pkg/controller/elasticsearch/pod"
	"github.com/elastic/cloud-on-k8s/operators/pkg/controller/elasticsearch/processmanager"
	"github.com/elastic/cloud-on-k8s/operators/pkg/controller/elasticsearch/settings"
	"github.com/elastic/cloud-on-k8s/operators/pkg/controller/elasticsearch/user"
	"github.com/elastic/cloud-on-k8s/operators/pkg/controller/elasticsearch/version"
	"github.com/elastic/cloud-on-k8s/operators/pkg/controller/elasticsearch/volume"
	"github.com/elastic/cloud-on-k8s/operators/pkg/utils/stringsutil"
	corev1 "k8s.io/api/core/v1"
)

var (
	// linkedFiles6 describe how various secrets are mapped into the pod's filesystem.
	linkedFiles6 = initcontainer.LinkedFilesArray{
		Array: []initcontainer.LinkedFile{
			{
				Source: stringsutil.Concat(volume.DefaultSecretMountPath, "/", user.ElasticUsersFile),
				Target: stringsutil.Concat("/usr/share/elasticsearch/config", "/", user.ElasticUsersFile),
			},
			{
				Source: stringsutil.Concat(volume.DefaultSecretMountPath, "/", user.ElasticRolesFile),
				Target: stringsutil.Concat("/usr/share/elasticsearch/config", "/", user.ElasticRolesFile),
			},
			{
				Source: stringsutil.Concat(volume.DefaultSecretMountPath, "/", user.ElasticUsersRolesFile),
				Target: stringsutil.Concat("/usr/share/elasticsearch/config", "/", user.ElasticUsersRolesFile),
			},
			{
				Source: stringsutil.Concat(settings.ConfigVolumeMountPath, "/", settings.ConfigFileName),
				Target: stringsutil.Concat("/usr/share/elasticsearch/config", "/", settings.ConfigFileName),
			},
			{
				Source: stringsutil.Concat(volume.UnicastHostsVolumeMountPath, "/", volume.UnicastHostsFile),
				Target: stringsutil.Concat("/usr/share/elasticsearch/config", "/", volume.UnicastHostsFile),
			},
		},
	}
)

// ExpectedPodSpecs returns a list of pod specs with context that we would expect to find in the Elasticsearch cluster.
func ExpectedPodSpecs(
	es v1alpha1.Elasticsearch,
	paramsTmpl pod.NewPodSpecParams,
	operatorImage string,
) ([]pod.PodSpecContext, error) {
	// we mount the elastic users secret over at /secrets, which needs to match the "linkedFiles" in the init-container
	// creation below.
	// TODO: make this association clearer.
	paramsTmpl.UsersSecretVolume = volume.NewSecretVolume(
		user.ElasticUsersRolesSecretName(es.Name),
		"users",
	)

	return version.NewExpectedPodSpecs(
		es,
		paramsTmpl,
		newEnvironmentVars,
		settings.NewMergedESConfig,
		newInitContainers,
		operatorImage,
	)
}

// newInitContainers returns a list of init containers
func newInitContainers(
	elasticsearchImage string,
	operatorImage string,
	setVMMaxMapCount *bool,
	certificatesVolume volume.SecretVolume,
) ([]corev1.Container, error) {
	return initcontainer.NewInitContainers(
		elasticsearchImage,
		operatorImage,
		linkedFiles6,
		setVMMaxMapCount,
		certificatesVolume,
	)
}

// newEnvironmentVars returns the environment vars to be associated to a pod
func newEnvironmentVars(
	p pod.NewPodSpecParams,
<<<<<<< HEAD
	httpCertificatesVolume volume.SecretVolume,
=======
	heapSize int,
	nodeCertificatesVolume volume.SecretVolume,
	privateKeySecretVolume volume.SecretVolume,
>>>>>>> cf480c4d
	reloadCredsUserSecretVolume volume.SecretVolume,
	secureSettingsSecretVolume volume.SecretVolume,
) []corev1.EnvVar {
	vars := []corev1.EnvVar{
		// inject pod name and IP as environment variables dynamically,
		// to be referenced in elasticsearch configuration file
		{Name: settings.EnvPodName, Value: "", ValueFrom: &corev1.EnvVarSource{
			FieldRef: &corev1.ObjectFieldSelector{APIVersion: "v1", FieldPath: "metadata.name"},
		}},
		{Name: settings.EnvPodIP, Value: "", ValueFrom: &corev1.EnvVarSource{
			FieldRef: &corev1.ObjectFieldSelector{APIVersion: "v1", FieldPath: "status.podIP"},
		}},

		// TODO: the JVM options are hardcoded, but should be configurable
		{Name: settings.EnvEsJavaOpts, Value: fmt.Sprintf("-Xms%dM -Xmx%dM -Djava.security.properties=%s", heapSize, heapSize, version.SecurityPropsFile)},

		{Name: settings.EnvReadinessProbeProtocol, Value: "https"},
		{Name: settings.EnvProbeUsername, Value: p.ProbeUser.Name},
		{Name: settings.EnvProbePasswordFile, Value: path.Join(volume.ProbeUserSecretMountPath, p.ProbeUser.Name)},
	}

	vars = append(vars, processmanager.NewEnvVars(httpCertificatesVolume)...)
	vars = append(vars, keystore.NewEnvVars(
		keystore.NewEnvVarsParams{
			SourceDir:          secureSettingsSecretVolume.VolumeMount().MountPath,
			ESUsername:         p.ReloadCredsUser.Name,
			ESPasswordFilepath: path.Join(reloadCredsUserSecretVolume.VolumeMount().MountPath, p.ReloadCredsUser.Name),
			ESCaCertPath:       path.Join(httpCertificatesVolume.VolumeMount().MountPath, certificates.CertFileName),
			ESVersion:          p.Version,
		})...)

	return vars
}<|MERGE_RESOLUTION|>--- conflicted
+++ resolved
@@ -79,27 +79,22 @@
 	elasticsearchImage string,
 	operatorImage string,
 	setVMMaxMapCount *bool,
-	certificatesVolume volume.SecretVolume,
+	transportCertificatesVolume volume.SecretVolume,
 ) ([]corev1.Container, error) {
 	return initcontainer.NewInitContainers(
 		elasticsearchImage,
 		operatorImage,
 		linkedFiles6,
 		setVMMaxMapCount,
-		certificatesVolume,
+		transportCertificatesVolume,
 	)
 }
 
 // newEnvironmentVars returns the environment vars to be associated to a pod
 func newEnvironmentVars(
 	p pod.NewPodSpecParams,
-<<<<<<< HEAD
+	heapSize int,
 	httpCertificatesVolume volume.SecretVolume,
-=======
-	heapSize int,
-	nodeCertificatesVolume volume.SecretVolume,
-	privateKeySecretVolume volume.SecretVolume,
->>>>>>> cf480c4d
 	reloadCredsUserSecretVolume volume.SecretVolume,
 	secureSettingsSecretVolume volume.SecretVolume,
 ) []corev1.EnvVar {
