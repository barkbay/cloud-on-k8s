// Copyright Elasticsearch B.V. and/or licensed to Elasticsearch B.V. under one
// or more contributor license agreements. Licensed under the Elastic License;
// you may not use this file except in compliance with the Elastic License.

package volume

// Default values for the volume name and paths
const (
	ProbeUserSecretMountPath = "/mnt/elastic-internal/probe-user"
	ProbeUserVolumeName      = "elastic-internal-probe-user"

<<<<<<< HEAD
	KeystoreUserSecretMountPath = "/mnt/elastic-internal/keystore-user"
	KeystoreUserVolumeName      = "elastic-internal-keystore-user"

	ConfigVolumeMountPath               = "/usr/share/elasticsearch/config"
	NodeTransportCertificatePathSegment = "node-transport-cert"
	NodeTransportCertificateKeyFile     = "transport.tls.key"
	NodeTransportCertificateCertFile    = "transport.tls.crt"

=======
>>>>>>> 4029bfd9
	TransportCertificatesSecretVolumeName      = "elastic-internal-transport-certificates"
	TransportCertificatesSecretVolumeMountPath = "/usr/share/elasticsearch/config/transport-certs"

	HTTPCertificatesSecretVolumeName      = "elastic-internal-http-certificates"
	HTTPCertificatesSecretVolumeMountPath = "/usr/share/elasticsearch/config/http-certs"

	XPackFileRealmVolumeName      = "elastic-internal-xpack-file-realm"
	XPackFileRealmVolumeMountPath = "/mnt/elastic-internal/xpack-file-realm"

	UnicastHostsVolumeName      = "elastic-internal-unicast-hosts"
	UnicastHostsVolumeMountPath = "/mnt/elastic-internal/unicast-hosts"
	UnicastHostsFile            = "unicast_hosts.txt"

	ElasticsearchDataVolumeName = "elasticsearch-data"
	ElasticsearchDataMountPath  = "/usr/share/elasticsearch/data"

	ElasticsearchLogsVolumeName = "elasticsearch-logs"
	ElasticsearchLogsMountPath  = "/usr/share/elasticsearch/logs"

	ScriptsVolumeName      = "elastic-internal-scripts"
	ScriptsVolumeMountPath = "/mnt/elastic-internal/scripts"
)<|MERGE_RESOLUTION|>--- conflicted
+++ resolved
@@ -9,17 +9,11 @@
 	ProbeUserSecretMountPath = "/mnt/elastic-internal/probe-user"
 	ProbeUserVolumeName      = "elastic-internal-probe-user"
 
-<<<<<<< HEAD
-	KeystoreUserSecretMountPath = "/mnt/elastic-internal/keystore-user"
-	KeystoreUserVolumeName      = "elastic-internal-keystore-user"
-
 	ConfigVolumeMountPath               = "/usr/share/elasticsearch/config"
 	NodeTransportCertificatePathSegment = "node-transport-cert"
 	NodeTransportCertificateKeyFile     = "transport.tls.key"
 	NodeTransportCertificateCertFile    = "transport.tls.crt"
 
-=======
->>>>>>> 4029bfd9
 	TransportCertificatesSecretVolumeName      = "elastic-internal-transport-certificates"
 	TransportCertificatesSecretVolumeMountPath = "/usr/share/elasticsearch/config/transport-certs"
 
