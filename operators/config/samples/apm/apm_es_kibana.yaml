--- conflicted
+++ resolved
@@ -5,11 +5,7 @@
 metadata:
   name: elasticsearch-sample
 spec:
-<<<<<<< HEAD
-  version: "7.2.0"
-=======
   version: 7.2.0
->>>>>>> c0616a14
   nodes:
   - name: default
     nodeCount: 3
@@ -19,11 +15,7 @@
 metadata:
   name: apm-server-sample
 spec:
-<<<<<<< HEAD
-  version: "7.2.0"
-=======
   version: 7.2.0
->>>>>>> c0616a14
   nodeCount: 1
   elasticsearchRef:
     name: "elasticsearch-sample"
@@ -33,11 +25,7 @@
 metadata:
   name: kibana-sample
 spec:
-<<<<<<< HEAD
-  version: "7.2.0"
-=======
   version: 7.2.0
->>>>>>> c0616a14
   nodeCount: 1
   elasticsearchRef:
     name: "elasticsearch-sample"