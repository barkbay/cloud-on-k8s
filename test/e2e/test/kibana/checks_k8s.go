--- conflicted
+++ resolved
@@ -105,9 +105,6 @@
 			if err := k.Client.Get(context.Background(), k8s.ExtractNamespacedName(&b.Kibana), &kb); err != nil {
 				return err
 			}
-<<<<<<< HEAD
-			// don't check the association status that may vary across tests
-			kb.Status.AssociationStatus = ""
 
 			// Selector is a string built from a map, it is validated with a dedicated function.
 			// The expected value is hardcoded on purpose to ensure there is no regression in the way the set of labels
@@ -122,9 +119,7 @@
 			}
 			kb.Status.Selector = ""
 
-=======
 			// don't check the association statuses that may vary across tests
->>>>>>> f0763076
 			expected := kbv1.KibanaStatus{
 				DeploymentStatus: commonv1.DeploymentStatus{
 					Count:          b.Kibana.Spec.Count,
