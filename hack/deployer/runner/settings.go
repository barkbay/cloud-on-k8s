// Copyright Elasticsearch B.V. and/or licensed to Elasticsearch B.V. under one
// or more contributor license agreements. Licensed under the Elastic License;
// you may not use this file except in compliance with the Elastic License.

package runner

import (
	"io/ioutil"

	"gopkg.in/yaml.v3"
)

// Plans encapsulates list of plans, expected to map to a file
type Plans struct {
	Plans []Plan
}

// Plan encapsulates information needed to provision a cluster
type Plan struct {
<<<<<<< HEAD
	Id                string        `yaml:"id"` // nolint
	Operation         string        `yaml:"operation"`
	ClusterName       string        `yaml:"clusterName"`
	Provider          string        `yaml:"provider"`
	KubernetesVersion string        `yaml:"kubernetesVersion"`
	MachineType       string        `yaml:"machineType"`
	Gke               *GkeSettings  `yaml:"gke,omitempty"`
	Aks               *AksSettings  `yaml:"aks,omitempty"`
	Ocp               *OcpSettings  `yaml:"ocp,omitempty"`
	Ocp3              *Ocp3Settings `yaml:"ocp3,omitempty"`
	EKS               *EKSSettings  `yaml:"eks,omitempty"`
	VaultInfo         *VaultInfo    `yaml:"vaultInfo,omitempty"`
	ServiceAccount    bool          `yaml:"serviceAccount"`
	Psp               bool          `yaml:"psp"`
=======
	Id                string       `yaml:"id"` // nolint
	Operation         string       `yaml:"operation"`
	ClusterName       string       `yaml:"clusterName"`
	Provider          string       `yaml:"provider"`
	KubernetesVersion string       `yaml:"kubernetesVersion"`
	MachineType       string       `yaml:"machineType"`
	Gke               *GkeSettings `yaml:"gke,omitempty"`
	Aks               *AksSettings `yaml:"aks,omitempty"`
	Ocp               *OcpSettings `yaml:"ocp,omitempty"`
	EKS               *EKSSettings `yaml:"eks,omitempty"`
	VaultInfo         *VaultInfo   `yaml:"vaultInfo,omitempty"`
	ServiceAccount    bool         `yaml:"serviceAccount"`
	Psp               bool         `yaml:"psp"`
	DiskSetup         string       `yaml:"diskSetup"`
>>>>>>> 199f4aab
}

type VaultInfo struct {
	Address     string `yaml:"address"`
	RoleId      string `yaml:"roleId"`   // nolint
	SecretId    string `yaml:"secretId"` // nolint
	Token       string `yaml:"token"`
	ClientToken string `yaml:"clientToken"`
}

// GkeSettings encapsulates settings specific to GKE
type GkeSettings struct {
	GCloudProject    string `yaml:"gCloudProject"`
	Region           string `yaml:"region"`
	AdminUsername    string `yaml:"adminUsername"`
	LocalSsdCount    int    `yaml:"localSsdCount"`
	NodeCountPerZone int    `yaml:"nodeCountPerZone"`
	GcpScopes        string `yaml:"gcpScopes"`
	ClusterIPv4CIDR  string `yaml:"clusterIpv4Cidr"`
	ServicesIPv4CIDR string `yaml:"servicesIpv4Cidr"`
	Private          bool   `yaml:"private"`
	NetworkPolicy    bool   `yaml:"networkPolicy"`
}

// AksSettings encapsulates settings specific to AKS
type AksSettings struct {
	ResourceGroup string `yaml:"resourceGroup"`
	Location      string `yaml:"location"`
	NodeCount     int    `yaml:"nodeCount"`
	DiskSetup     string `yaml:"diskSetup"`
}

// OcpSettings encapsulates settings specific to OCP on GCloud
type OcpSettings struct {
	BaseDomain                 string `yaml:"baseDomain"`
	GCloudProject              string `yaml:"gCloudProject"`
	Region                     string `yaml:"region"`
	AdminUsername              string `yaml:"adminUsername"`
	WorkDir                    string `yaml:"workDir"`
	PullSecret                 string `yaml:"pullSecret"`
	LocalSsdCount              int    `yaml:"localSsdCount"`
	NodeCount                  int    `yaml:"nodeCount"`
	OverwriteDefaultKubeconfig bool   `yaml:"overwriteDefaultKubeconfig"`
	// UseNonDefaultCloudSDKPath, if true, sets $CLOUDSDK_CONFIG to a non-default value in order
	// to not tamper existing gcloud credentials.
	UseNonDefaultCloudSDKPath bool `yaml:"useNonDefaultCloudSdkPath"`
}

// Ocp3Settings encapsulates settings specific to OCP3 on GCloud
type Ocp3Settings struct {
	GCloudProject string `yaml:"gCloudProject"`
	WorkerCount   int    `yaml:"workerCount"`
}

// EKSSettings are specific to Amazon EKS.
type EKSSettings struct {
	NodeAMI   string `yaml:"nodeAMI"`
	NodeCount int    `yaml:"nodeCount"`
	Region    string `yaml:"region"`
	WorkDir   string `yaml:"workDir"`
	DiskSetup string `yaml:"diskSetup"`
}

// RunConfig encapsulates Id used to choose a plan and a map of overrides to apply to the plan, expected to map to a file
type RunConfig struct {
	Id        string                 `yaml:"id"` // nolint
	Overrides map[string]interface{} `yaml:"overrides"`
}

func ParseFiles(plansFile, runConfigFile string) (Plans, RunConfig, error) {
	yml, err := ioutil.ReadFile(plansFile)
	if err != nil {
		return Plans{}, RunConfig{}, err
	}

	var plans Plans
	err = yaml.Unmarshal(yml, &plans)
	if err != nil {
		return Plans{}, RunConfig{}, err
	}

	yml, err = ioutil.ReadFile(runConfigFile)
	if err != nil {
		return Plans{}, RunConfig{}, err
	}

	var runConfig RunConfig
	err = yaml.Unmarshal(yml, &runConfig)
	if err != nil {
		return Plans{}, RunConfig{}, err
	}

	return plans, runConfig, nil
}<|MERGE_RESOLUTION|>--- conflicted
+++ resolved
@@ -17,7 +17,6 @@
 
 // Plan encapsulates information needed to provision a cluster
 type Plan struct {
-<<<<<<< HEAD
 	Id                string        `yaml:"id"` // nolint
 	Operation         string        `yaml:"operation"`
 	ClusterName       string        `yaml:"clusterName"`
@@ -32,22 +31,7 @@
 	VaultInfo         *VaultInfo    `yaml:"vaultInfo,omitempty"`
 	ServiceAccount    bool          `yaml:"serviceAccount"`
 	Psp               bool          `yaml:"psp"`
-=======
-	Id                string       `yaml:"id"` // nolint
-	Operation         string       `yaml:"operation"`
-	ClusterName       string       `yaml:"clusterName"`
-	Provider          string       `yaml:"provider"`
-	KubernetesVersion string       `yaml:"kubernetesVersion"`
-	MachineType       string       `yaml:"machineType"`
-	Gke               *GkeSettings `yaml:"gke,omitempty"`
-	Aks               *AksSettings `yaml:"aks,omitempty"`
-	Ocp               *OcpSettings `yaml:"ocp,omitempty"`
-	EKS               *EKSSettings `yaml:"eks,omitempty"`
-	VaultInfo         *VaultInfo   `yaml:"vaultInfo,omitempty"`
-	ServiceAccount    bool         `yaml:"serviceAccount"`
-	Psp               bool         `yaml:"psp"`
-	DiskSetup         string       `yaml:"diskSetup"`
->>>>>>> 199f4aab
+	DiskSetup         string        `yaml:"diskSetup"`
 }
 
 type VaultInfo struct {
