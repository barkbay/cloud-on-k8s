// Copyright Elasticsearch B.V. and/or licensed to Elasticsearch B.V. under one
// or more contributor license agreements. Licensed under the Elastic License;
// you may not use this file except in compliance with the Elastic License.

package nodespec

import (
	"path"

	"github.com/elastic/cloud-on-k8s/pkg/controller/elasticsearch/label"
	"github.com/elastic/cloud-on-k8s/pkg/controller/elasticsearch/volume"
	corev1 "k8s.io/api/core/v1"
)

func NewReadinessProbe() *corev1.Probe {
	return &corev1.Probe{
		FailureThreshold:    3,
		InitialDelaySeconds: 10,
		PeriodSeconds:       5,
		SuccessThreshold:    1,
		TimeoutSeconds:      5,
		Handler: corev1.Handler{
			Exec: &corev1.ExecAction{
				Command: []string{"bash", "-c", path.Join(volume.ScriptsVolumeMountPath, ReadinessProbeScriptConfigKey)},
			},
		},
	}
}

const ReadinessProbeScriptConfigKey = "readiness-probe-script.sh"
const ReadinessProbeScript = `#!/usr/bin/env bash
<<<<<<< HEAD

# fail should be called as a last resort to help the user to understand why the probe failed
function fail {
  timestamp=$(date --iso-8601=seconds)
  echo "{\"timestamp\": \"${timestamp}\", \"message\": \"readiness probe failed\", "$1"}" | tee /proc/1/fd/2
  exit 1
}

labels="` + volume.DownwardAPIMountPath + "/" + volume.LabelsFile + `"

if [[ ! -f "${labels}" ]]; then
  fail "\"reason\": \"${labels} does not exist\""
fi

# get Elasticsearch version from the downward API
version=$(grep "` + label.VersionLabelName + `" ${labels} | cut -d '=' -f 2)
# remove quotes
version=$(echo "${version}" | tr -d '"')

CURL_TIMEOUT=${CURL_TIMEOUT:=3}
=======
# Consider a node to be healthy if it responds to a simple GET on "/_cat/nodes?local"
READINESS_PROBE_TIMEOUT=${READINESS_PROBE_TIMEOUT:=3}
>>>>>>> 65e2c96e

# Check if PROBE_PASSWORD_PATH is set, otherwise fall back to its former name in 1.0.0.beta-1: PROBE_PASSWORD_FILE
if [[ -z "${PROBE_PASSWORD_PATH}" ]]; then
  probe_password_path="${PROBE_PASSWORD_FILE}"
else
  probe_password_path="${PROBE_PASSWORD_PATH}"
fi

# setup basic auth if credentials are available
if [ -n "${PROBE_USERNAME}" ] && [ -f "${probe_password_path}" ]; then
  PROBE_PASSWORD=$(<${probe_password_path})
  BASIC_AUTH="-u ${PROBE_USERNAME}:${PROBE_PASSWORD}"
else
  BASIC_AUTH=''
fi

<<<<<<< HEAD
# request Elasticsearch on /
ENDPOINT="${READINESS_PROBE_PROTOCOL:-https}://127.0.0.1:9200/"
status=$(curl -o /dev/null -w "%{http_code}" --max-time $CURL_TIMEOUT -XGET -s -k ${BASIC_AUTH} $ENDPOINT)
curl_rc=$?

if [[ ${curl_rc} -ne 0 ]]; then
  fail "\"curl_rc\": \"${curl_rc}\""
fi
=======
# request Elasticsearch
ENDPOINT="${READINESS_PROBE_PROTOCOL:-https}://127.0.0.1:9200/_cat/nodes?local"
status=$(curl -o /dev/null -w "%{http_code}" --max-time $READINESS_PROBE_TIMEOUT -XGET -s -k ${BASIC_AUTH} $ENDPOINT)
>>>>>>> 65e2c96e

# ready if status code 200, 503 is tolerable if ES version is 6.x
if [[ ${status} == "200" ]] || [[ ${status} == "503" && ${version:0:2} == "6." ]]; then
  exit 0
else
  fail " \"status\": \"${status}\", \"version\":\"${version}\" "
fi
`<|MERGE_RESOLUTION|>--- conflicted
+++ resolved
@@ -29,7 +29,6 @@
 
 const ReadinessProbeScriptConfigKey = "readiness-probe-script.sh"
 const ReadinessProbeScript = `#!/usr/bin/env bash
-<<<<<<< HEAD
 
 # fail should be called as a last resort to help the user to understand why the probe failed
 function fail {
@@ -49,11 +48,7 @@
 # remove quotes
 version=$(echo "${version}" | tr -d '"')
 
-CURL_TIMEOUT=${CURL_TIMEOUT:=3}
-=======
-# Consider a node to be healthy if it responds to a simple GET on "/_cat/nodes?local"
 READINESS_PROBE_TIMEOUT=${READINESS_PROBE_TIMEOUT:=3}
->>>>>>> 65e2c96e
 
 # Check if PROBE_PASSWORD_PATH is set, otherwise fall back to its former name in 1.0.0.beta-1: PROBE_PASSWORD_FILE
 if [[ -z "${PROBE_PASSWORD_PATH}" ]]; then
@@ -70,20 +65,14 @@
   BASIC_AUTH=''
 fi
 
-<<<<<<< HEAD
 # request Elasticsearch on /
 ENDPOINT="${READINESS_PROBE_PROTOCOL:-https}://127.0.0.1:9200/"
-status=$(curl -o /dev/null -w "%{http_code}" --max-time $CURL_TIMEOUT -XGET -s -k ${BASIC_AUTH} $ENDPOINT)
+status=$(curl -o /dev/null -w "%{http_code}" --max-time ${READINESS_PROBE_TIMEOUT} -XGET -s -k ${BASIC_AUTH} $ENDPOINT)
 curl_rc=$?
 
 if [[ ${curl_rc} -ne 0 ]]; then
   fail "\"curl_rc\": \"${curl_rc}\""
 fi
-=======
-# request Elasticsearch
-ENDPOINT="${READINESS_PROBE_PROTOCOL:-https}://127.0.0.1:9200/_cat/nodes?local"
-status=$(curl -o /dev/null -w "%{http_code}" --max-time $READINESS_PROBE_TIMEOUT -XGET -s -k ${BASIC_AUTH} $ENDPOINT)
->>>>>>> 65e2c96e
 
 # ready if status code 200, 503 is tolerable if ES version is 6.x
 if [[ ${status} == "200" ]] || [[ ${status} == "503" && ${version:0:2} == "6." ]]; then
