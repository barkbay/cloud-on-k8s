// Copyright Elasticsearch B.V. and/or licensed to Elasticsearch B.V. under one
// or more contributor license agreements. Licensed under the Elastic License 2.0;
// you may not use this file except in compliance with the Elastic License 2.0.

package client

import (
	"encoding/json"
	"fmt"
	"strings"
	"time"

	"github.com/pkg/errors"

	esv1 "github.com/elastic/cloud-on-k8s/pkg/apis/elasticsearch/v1"
	"github.com/elastic/cloud-on-k8s/pkg/controller/common/version"
	"github.com/elastic/cloud-on-k8s/pkg/utils/stringsutil"
)

// Info represents the response from /
type Info struct {
	ClusterName string `json:"cluster_name"`
	ClusterUUID string `json:"cluster_uuid"`
	Version     struct {
		Number string `json:"number"`
	} `json:"version"`
}

// Health represents the response from _cluster/health
type Health struct {
	ClusterName                 string                   `json:"cluster_name"`
	Status                      esv1.ElasticsearchHealth `json:"status"`
	TimedOut                    bool                     `json:"timed_out"`
	NumberOfNodes               int                      `json:"number_of_nodes"`
	NumberOfDataNodes           int                      `json:"number_of_data_nodes"`
	ActivePrimaryShards         int                      `json:"active_primary_shards"`
	ActiveShards                int                      `json:"active_shards"`
	RelocatingShards            int                      `json:"relocating_shards"`
	InitializingShards          int                      `json:"initializing_shards"`
	UnassignedShards            int                      `json:"unassigned_shards"`
	DelayedUnassignedShards     int                      `json:"delayed_unassigned_shards"`
	NumberOfPendingTasks        int                      `json:"number_of_pending_tasks"`
	NumberOfInFlightFetch       int                      `json:"number_of_in_flight_fetch"`
	TaskMaxWaitingInQueueMillis int                      `json:"task_max_waiting_in_queue_millis"`
	ActiveShardsPercentAsNumber float32                  `json:"active_shards_percent_as_number"`
}

type ShardState string

// These are possible shard states
const (
	STARTED      ShardState = "STARTED"
	INITIALIZING ShardState = "INITIALIZING"
	RELOCATING   ShardState = "RELOCATING"
	UNASSIGNED   ShardState = "UNASSIGNED"
)

type ShardType string

const (
	Primary ShardType = "p"
	Replica ShardType = "r"
)

// Nodes partially models the response from a request to /_nodes
type Nodes struct {
	Nodes map[string]Node `json:"nodes"`
}

func (n Nodes) Names() []string {
	names := make([]string, 0, len(n.Nodes))
	for _, node := range n.Nodes {
		names = append(names, node.Name)
	}
	return names
}

// Node partially models an Elasticsearch node retrieved from /_nodes
type Node struct {
	Name    string   `json:"name"`
	Version string   `json:"version"`
	Roles   []string `json:"roles"`
}

func (n Node) isV7OrAbove() (bool, error) {
	v, err := version.Parse(n.Version)
	if err != nil {
		return false, errors.Wrap(err, fmt.Sprintf("unable to parse node version %s", n.Version))
	}
	return v.Major >= 7, nil
}

// NodesStats partially models the response from a request to /_nodes/stats
type NodesStats struct {
	Nodes map[string]NodeStats `json:"nodes"`
}

// NodeStats partially models an Elasticsearch node retrieved from /_nodes/stats
type NodeStats struct {
	Name string `json:"name"`
	OS   struct {
		CGroup struct {
			Memory struct {
				LimitInBytes string `json:"limit_in_bytes"`
			} `json:"memory"`
			CPU struct {
				CFSPeriodMicros int `json:"cfs_period_micros"`
				CFSQuotaMicros  int `json:"cfs_quota_micros"`
			} `json:"cpu"`
		} `json:"cgroup"`
	} `json:"os"`
}

// ClusterStateNode represents an element in the `node` structure in
// Elasticsearch cluster state.
type ClusterStateNode struct {
	Name             string `json:"name"`
	EphemeralID      string `json:"ephemeral_id"`
	TransportAddress string `json:"transport_address"`
	Attributes       struct {
		MlMachineMemory string `json:"ml.machine_memory"`
		MlMaxOpenJobs   string `json:"ml.max_open_jobs"`
		XpackInstalled  string `json:"xpack.installed"`
		MlEnabled       string `json:"ml.enabled"`
	} `json:"attributes"`
}

// Shards contains the shards in the Elasticsearch cluster
type Shards []Shard

// Shard partially models Elasticsearch cluster shard.
type Shard struct {
	Index    string     `json:"index"`
	Shard    string     `json:"shard"`
	State    ShardState `json:"state"`
	NodeName string     `json:"node"`
	Type     ShardType  `json:"prirep"`
}

type RoutingTable struct {
	Indices map[string]Shards `json:"indices"`
}

// GetShardsByNode returns shards by node.
// The result is a map with the name of the nodes as keys and the list of shards on the nodes as values.
func (s Shards) GetShardsByNode() map[string]Shards {
	result := make(map[string]Shards)
	for _, shard := range s {
		// Unassigned shards are ignored
		if len(shard.NodeName) > 0 {
			result[shard.NodeName] = append(result[shard.NodeName], shard)
		}
	}
	return result
}

// Strip extra information from the nodeName field
// eg. "cluster-node-2 -> 10.56.2.33 8DqGuLtrSNyMfE2EfKNDgg" becomes "cluster-node-2"
// see https://github.com/elastic/cloud-on-k8s/issues/1796
func (s *Shards) UnmarshalJSON(data []byte) error {
	type Alias Shards
	aux := (*Alias)(s)
	if err := json.Unmarshal(data, &aux); err != nil {
		return err
	}
	for i, shard := range *aux {
		if idx := strings.IndexByte(shard.NodeName, ' '); idx >= 0 {
			(*s)[i].NodeName = (*s)[i].NodeName[:idx]
		}
	}
	return nil
}

// IsRelocating is true if the shard is relocating to another node.
func (s Shard) IsRelocating() bool {
	return s.State == RELOCATING
}

// IsStarted is true if the shard is started on its current node.
func (s Shard) IsStarted() bool {
	return s.State == STARTED
}

// IsInitializing is true if the shard is currently initializing on the node.
func (s Shard) IsInitializing() bool {
	return s.State == INITIALIZING
}

// IsReplica is true if the shard is a replica.
func (s Shard) IsReplica() bool {
	return s.Type == Replica
}

// IsPrimary is true if the shard is a primary shard.
func (s Shard) IsPrimary() bool {
	return s.Type == Primary
}

// Key is a composite key of index name and shard number that identifies all
// copies of a shard across nodes.
func (s Shard) Key() string {
	return stringsutil.Concat(s.Index, "/", s.Shard)
}

// AllocationSettings model a subset of the supported attributes for dynamic Elasticsearch cluster settings.
type AllocationSettings struct {
	Cluster ClusterRoutingSettings `json:"cluster,omitempty"`
} // TODO awareness settings

type ClusterRoutingSettings struct {
	Routing RoutingSettings `json:"routing,omitempty"`
}

type RoutingSettings struct {
	Allocation RoutingAllocationSettings `json:"allocation,omitempty"`
}

type RoutingAllocationSettings struct {
	Exclude AllocationExclude `json:"exclude,omitempty"`
	Enable  string            `json:"enable,omitempty"`
}

type AllocationExclude struct {
	Name string `json:"_name,omitempty"`
}

func (s AllocationSettings) IsShardsAllocationEnabled() bool {
	enable := s.Cluster.Routing.Allocation.Enable
	return enable == "" || enable == "all"
}

// ClusterRoutingAllocation models a subset of transient allocation settings for an Elasticsearch cluster.
type ClusterRoutingAllocation struct {
	Transient AllocationSettings `json:"transient,omitempty"`
}

// DiscoveryZen set minimum number of master eligible nodes that must be visible to form a cluster.
type DiscoveryZen struct {
	MinimumMasterNodes int `json:"discovery.zen.minimum_master_nodes"`
}

// DiscoveryZenSettings are cluster settings related to the zen discovery mechanism.
type DiscoveryZenSettings struct {
	Transient  DiscoveryZen `json:"transient"`
	Persistent DiscoveryZen `json:"persistent"`
}

// ErrorResponse is an Elasticsearch error response.
type ErrorResponse struct {
	Status int `json:"status"`
	Error  struct {
		CausedBy struct {
			Reason string `json:"reason"`
			Type   string `json:"type"`
		} `json:"caused_by"`
		Reason    string `json:"reason"`
		Type      string `json:"type"`
		RootCause []struct {
			Reason string `json:"reason"`
			Type   string `json:"type"`
		} `json:"root_cause"`
	} `json:"error"`
}

// ElasticsearchLicenseType the type of a license.
type ElasticsearchLicenseType string

// Supported ElasticsearchLicenseTypes.
const (
	ElasticsearchLicenseTypeBasic      ElasticsearchLicenseType = "basic"
	ElasticsearchLicenseTypeTrial      ElasticsearchLicenseType = "trial"
	ElasticsearchLicenseTypeGold       ElasticsearchLicenseType = "gold"
	ElasticsearchLicenseTypePlatinum   ElasticsearchLicenseType = "platinum"
	ElasticsearchLicenseTypeEnterprise ElasticsearchLicenseType = "enterprise"
)

// ElasticsearchLicenseTypeOrder license types mapped to ints in increasing order of feature sets for sorting purposes.
var ElasticsearchLicenseTypeOrder = map[ElasticsearchLicenseType]int{
	ElasticsearchLicenseTypeBasic:      1,
	ElasticsearchLicenseTypeTrial:      2,
	ElasticsearchLicenseTypeGold:       3,
	ElasticsearchLicenseTypePlatinum:   4,
	ElasticsearchLicenseTypeEnterprise: 5,
}

// License models the Elasticsearch license applied to a cluster. Signature will be empty on reads. IssueDate,  ExpiryTime and Status can be empty on writes.
type License struct {
	Status             string     `json:"status,omitempty"`
	UID                string     `json:"uid"`
	Type               string     `json:"type"`
	IssueDate          *time.Time `json:"issue_date,omitempty"`
	IssueDateInMillis  int64      `json:"issue_date_in_millis"`
	ExpiryDate         *time.Time `json:"expiry_date,omitempty"`
	ExpiryDateInMillis int64      `json:"expiry_date_in_millis"`
	MaxNodes           int        `json:"max_nodes,omitempty"`
	MaxResourceUnits   int        `json:"max_resource_units,omitempty"`
	IssuedTo           string     `json:"issued_to"`
	Issuer             string     `json:"issuer"`
	StartDateInMillis  int64      `json:"start_date_in_millis"`
	Signature          string     `json:"signature,omitempty"`
}

// StartTime is the date as of which this license is valid.
func (l License) StartTime() time.Time {
	return time.Unix(0, l.StartDateInMillis*int64(time.Millisecond))
}

// ExpiryTime is the date as of which the license is no longer valid.
func (l License) ExpiryTime() time.Time {
	return time.Unix(0, l.ExpiryDateInMillis*int64(time.Millisecond))
}

// IsValid returns true if the license is still valid at the given point in time.
func (l License) IsValid(instant time.Time) bool {
	return (l.StartTime().Equal(instant) || l.StartTime().Before(instant)) &&
		l.ExpiryTime().After(instant)
}

// IsSupported returns true if the current license type is supported by the given version of Elasticsearch.
func (l License) IsSupported(v *version.Version) bool {
	if l.Type == string(ElasticsearchLicenseTypeEnterprise) && !v.GTE(version.MustParse("7.8.1")) {
		return false
	}
	return true
}

// LicenseUpdateRequest is the request to apply a license to a cluster. Licenses must contain signature.
type LicenseUpdateRequest struct {
	Licenses []License `json:"licenses"`
}

// LicenseUpdateResponse is the response to a license update request.
type LicenseUpdateResponse struct {
	Acknowledged bool `json:"acknowledged"`
	// LicenseStatus can be one of 'valid', 'invalid', 'expired'
	LicenseStatus string `json:"license_status"`
}

func (lr LicenseUpdateResponse) IsSuccess() bool {
	return lr.Acknowledged && lr.LicenseStatus == "valid"
}

// StartTrialResponse is the response to the start trial API call.
type StartTrialResponse struct {
	Acknowledged    bool   `json:"acknowledged"`
	TrialWasStarted bool   `json:"trial_was_started"`
	ErrorMessage    string `json:"error_message"`
}

func (sr StartTrialResponse) IsSuccess() bool {
	return sr.Acknowledged && sr.TrialWasStarted
}

// LicenseResponse is the response to GET _xpack/license. Licenses won't contain signature.
type LicenseResponse struct {
	License License `json:"license"`
}

// StartBasicResponse is the response to the start trial API call.
type StartBasicResponse struct {
	Acknowledged    bool   `json:"acknowledged"`
	BasicWasStarted bool   `json:"basic_was_started"`
	ErrorMessage    string `json:"error_message"`
}

// RemoteClustersSettings is used to build a request to update remote clusters.
type RemoteClustersSettings struct {
	PersistentSettings *SettingsGroup `json:"persistent,omitempty"`
}

// SettingsGroup is a group of persistent settings.
type SettingsGroup struct {
	Cluster RemoteClusters `json:"cluster,omitempty"`
}

// RemoteClusters models the configuration of the remote clusters.
type RemoteClusters struct {
	RemoteClusters map[string]RemoteCluster `json:"remote,omitempty"`
}

// RemoteCluster is the set of seeds to use in a remote cluster setting.
type RemoteCluster struct {
	Seeds []string `json:"seeds"`
}

// Hit represents a single search hit.
type Hit struct {
	Index  string                 `json:"_index"`
	Type   string                 `json:"_type"`
	ID     string                 `json:"_id"`
	Score  float64                `json:"_score"`
	Source map[string]interface{} `json:"_source"`
}

// Hits are the collections of search hits.
type Hits struct {
	Total json.RawMessage // model when needed
	Hits  []Hit           `json:"hits"`
}

// SearchResults are the results returned from a _search.
type SearchResults struct {
	Took   int
	Hits   Hits                       `json:"hits"`
	Shards json.RawMessage            // model when needed
	Aggs   map[string]json.RawMessage // model when needed
}

// ShutdownType is the set of different shutdown operation types supported by Elasticsearch.
type ShutdownType string

var (

	// Restart indicates the intent to restart an Elasticsearch node.
	Restart ShutdownType = "restart"
	// Remove indicates the intent to permanently remove a node from the Elasticsearch cluster.
	Remove ShutdownType = "remove"
)

// ShutdownStatus is the set of different status a shutdown requests can have.
type ShutdownStatus string

var (
	// ShutdownInProgress means a shutdown request has been accepted and is being processed in Elasticsearch.
	ShutdownInProgress ShutdownStatus = "IN_PROGRESS"
	// ShutdownComplete means a shutdown request has been processed and the node can be either restarted or taken out
	// of the cluster by an orchestrator.
	ShutdownComplete ShutdownStatus = "COMPLETE"
	// ShutdownStalled means a shutdown request cannot be processed further because of a limiting constraint e.g.
	// no place for shard data to migrate to.
	ShutdownStalled ShutdownStatus = "STALLED"
	// ShutdownNotStarted is an error condition that should never be returned by Elasticsearch and indicates a bug if so.
	ShutdownNotStarted ShutdownStatus = "NOT_STARTED"
)

// ShardMigration is the status of shards that are being migrated away from a node that goes through a shutdown.
type ShardMigration struct {
<<<<<<< HEAD
	Status          ShutdownStatus `json:"status"`
	ShardsRemaining int            `json:"shard_migrations_remaining"`
	Explanation     string         `json:"explanation"`
=======
	Status                   ShutdownStatus `json:"status"`
	ShardMigrationsRemaining int            `json:"shard_migrations_remaining"`
	Explanation              string         `json:"explanation"`
>>>>>>> 836c52c1
}

// PersistentTasks expresses the status of preparing ongoing persistent tasks for a node shutdown.
type PersistentTasks struct {
	Status ShutdownStatus `json:"status"`
}

// Plugins represents the status of Elasticsearch plugins being prepared for a node shutdown.
type Plugins struct {
	Status ShutdownStatus `json:"status"`
}

// NodeShutdown is the representation of an ongoing shutdown request.
type NodeShutdown struct {
	NodeID                string          `json:"node_id"`
	Type                  string          `json:"type"`
	Reason                string          `json:"reason"`
	ShutdownStartedMillis int             `json:"shutdown_startedmillis"` // missing _ is a serialization inconsistency in Elasticsearch
	Status                ShutdownStatus  `json:"status"`
	ShardMigration        ShardMigration  `json:"shard_migration"`
	PersistentTasks       PersistentTasks `json:"persistent_tasks"`
	Plugins               Plugins         `json:"plugins"`
}

// Is tests a NodeShutdown request whether it is of type t.
func (ns NodeShutdown) Is(t ShutdownType) bool {
	// API returns type in capital letters currently
	return strings.EqualFold(ns.Type, string(t))
}

// ShutdownRequest is the body of a node shutdown request.
type ShutdownRequest struct {
	Type            ShutdownType  `json:"type"`
	Reason          string        `json:"reason"`
	AllocationDelay time.Duration `json:"allocation_delay,omitempty"`
}

// ShutdownResponse is the response wrapper for retrieving the status of ongoing node shutdowns from Elasticsearch.
type ShutdownResponse struct {
	Nodes []NodeShutdown `json:"nodes"`
}

func (s *ShutdownResponse) ContainsNodeWithStatus(status ShutdownStatus) bool {
	if s == nil || len(s.Nodes) == 0 {
		return false
	}
	for _, node := range s.Nodes {
		if node.Status == ShutdownStalled {
			return true
		}
	}
	return false
}<|MERGE_RESOLUTION|>--- conflicted
+++ resolved
@@ -435,15 +435,9 @@
 
 // ShardMigration is the status of shards that are being migrated away from a node that goes through a shutdown.
 type ShardMigration struct {
-<<<<<<< HEAD
-	Status          ShutdownStatus `json:"status"`
-	ShardsRemaining int            `json:"shard_migrations_remaining"`
-	Explanation     string         `json:"explanation"`
-=======
 	Status                   ShutdownStatus `json:"status"`
 	ShardMigrationsRemaining int            `json:"shard_migrations_remaining"`
 	Explanation              string         `json:"explanation"`
->>>>>>> 836c52c1
 }
 
 // PersistentTasks expresses the status of preparing ongoing persistent tasks for a node shutdown.
