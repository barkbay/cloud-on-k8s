--- conflicted
+++ resolved
@@ -11,11 +11,6 @@
 	"github.com/elastic/cloud-on-k8s/pkg/apis/elasticsearch/v1alpha1"
 	"github.com/elastic/cloud-on-k8s/pkg/controller/common/reconciler"
 	esclient "github.com/elastic/cloud-on-k8s/pkg/controller/elasticsearch/client"
-<<<<<<< HEAD
-=======
-	"github.com/elastic/cloud-on-k8s/pkg/controller/elasticsearch/label"
-	"github.com/elastic/cloud-on-k8s/pkg/controller/elasticsearch/nodespec"
->>>>>>> e73fe5cd
 	"github.com/elastic/cloud-on-k8s/pkg/controller/elasticsearch/sset"
 	"github.com/elastic/cloud-on-k8s/pkg/utils/k8s"
 	corev1 "k8s.io/api/core/v1"
@@ -221,55 +216,7 @@
 			}
 		}
 	}
-<<<<<<< HEAD
 	return healthyPods, toBeDeletedPods, nil
-=======
-	return results
-}
-
-func (d *defaultDriver) upgradeStatefulSetPartition(
-	statefulSet *appsv1.StatefulSet,
-	newPartition int32,
-) error {
-	// Node can be removed, update the StatefulSet rollingUpdate.Partition ordinal.
-	log.Info("Updating rollingUpdate.Partition",
-		"namespace", statefulSet.Namespace,
-		"name", statefulSet.Name,
-		"from", statefulSet.Spec.UpdateStrategy.RollingUpdate.Partition,
-		"to", &newPartition,
-	)
-
-	nodespec.UpdatePartition(statefulSet, &newPartition)
-	if err := d.Client.Update(statefulSet); err != nil {
-		return err
-	}
-
-	// Register the updated sset generation to deal with out-of-date sset cache.
-	d.Expectations.ExpectGeneration(statefulSet.ObjectMeta)
-
-	return nil
-}
-
-func prepareClusterForNodeRestart(esClient esclient.Client, esState ESState) error {
-	// Disable shard allocations to avoid shards moving around while the node is temporarily down
-	shardsAllocationEnabled, err := esState.ShardAllocationsEnabled()
-	if err != nil {
-		return err
-	}
-	if shardsAllocationEnabled {
-		if err := disableShardsAllocation(esClient); err != nil {
-			return err
-		}
-	}
-
-	// Request a sync flush to optimize indices recovery when the node restarts.
-	if err := doSyncFlush(esClient); err != nil {
-		return err
-	}
-
-	// TODO: halt ML jobs on that node
-	return nil
->>>>>>> e73fe5cd
 }
 
 // clusterReadyForNodeRestart returns true if the ES cluster allows a node to be restarted
