--- conflicted
+++ resolved
@@ -36,8 +36,6 @@
 	transportConfig := http.Transport{
 		TLSClientConfig: &tls.Config{
 			RootCAs: caPool,
-			// TODO: we can do better.
-			InsecureSkipVerify: true,
 		},
 	}
 
@@ -50,15 +48,7 @@
 		Endpoint: esURL,
 		User:     esUser,
 		HTTP: &http.Client{
-<<<<<<< HEAD
 			Transport: &transportConfig,
-=======
-			Transport: &http.Transport{
-				TLSClientConfig: &tls.Config{
-					RootCAs: caPool,
-				},
-			},
->>>>>>> 333be93e
 		},
 	}
 }
